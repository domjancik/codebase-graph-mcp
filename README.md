# Codebase Graph MCP Server

A comprehensive Model Context Protocol (MCP) server that provides a graph database for tracking software codebase components, their relationships, and associated tasks/goals. Built with Neo4j for powerful graph queries and analysis, featuring both STDIO MCP and HTTP/SSE interfaces.

## Features

<<<<<<< HEAD
- **Dual Interface Support**: Both STDIO MCP and HTTP/SSE interfaces
- **Component Management**: Track files, functions, classes, modules, and systems
- **Relationship Mapping**: Model dependencies, inheritance, imports, and other relationships
- **Task Integration**: Link tasks and goals directly to codebase components
- **Bulk Operations**: Efficient bulk creation of components, relationships, and tasks
- **Multi-level Abstraction**: Support analysis at any level from individual functions to entire systems
- **Real-time Events**: Server-Sent Events (SSE) for live updates
- **Change History**: Complete audit trail with snapshots and replay capabilities
- **Command Queue**: Agent coordination and external integration system
- **Voting System**: Community-driven type proposal and approval system
=======
- **Component Management**: Track files, functions, classes, modules, and systems with metadata support
- **Relationship Mapping**: Model dependencies, inheritance, imports, and other relationships between components
- **Task Integration**: Link tasks and goals directly to codebase components with progress tracking
- **Multi-level Abstraction**: Support analysis at any level from individual functions to entire systems
- **Change History**: Complete audit trail of all modifications with timestamp tracking
- **Snapshot System**: Create and restore database snapshots for backup and rollback capabilities
- **Command Queue**: Inter-agent communication system for coordinating work between multiple AI agents
- **Voting System**: Community-driven type proposals for extending the schema (optional)
- **CLI Tools**: Terminal-based queue waiters for non-MCP agent integration
- **Flexible Configuration**: Support for multiple databases, remote connections, and SSL
>>>>>>> 5f095939
- **MCP Compatible**: Works with any MCP-compatible AI agent or tool

## Prerequisites

### Neo4j Database
1. **Download Neo4j Community Edition**: https://neo4j.com/download/
2. **Install and start Neo4j**:
   - Default URL: `bolt://localhost:7687`
   - Default username: `neo4j`
   - Default password: `password` (you may need to change this on first login)

### Node.js
- Node.js 18+ required
- npm or yarn package manager

## Installation

1. **Clone and install dependencies**:
```bash
cd codebase-graph-mcp
npm install
```

2. **Set up the database**:
```bash
npm run setup-db
```

3. **Start the MCP server**:
```bash
npm start
```

## Server Modes

The server supports multiple operation modes:

### 1. Default Mode (STDIO + HTTP)
```bash
npm start
# or
node src/index.js
```
- Runs both STDIO MCP server and HTTP/SSE server
- Default HTTP port: 3000
- Suitable for development and full-featured access

### 2. HTTP-Only Mode
```bash
HTTP_ONLY=true HTTP_PORT=3001 npm run start:http
```
- Runs only the HTTP server with SSE support
- No STDIO MCP interface
- Ideal for web integrations and external tools

### 3. STDIO-Only Mode
```bash
ENABLE_HTTP=false npm start
```
- Runs only the STDIO MCP server
- No HTTP interface
- Minimal resource usage for MCP-only scenarios

## Configuration

### MCP Client Configuration
To connect an MCP client (like Claude Desktop) to this server, use one of these configurations:

#### Basic Configuration
```json
{
  "mcpServers": {
    "codebase-graph": {
      "command": "node",
      "args": ["src/index.js"],
      "cwd": "C:/Users/magne/codebase-graph-mcp"
    }
  }
}
```

#### Configuration with Custom Neo4j Settings
```json
{
  "mcpServers": {
    "codebase-graph": {
      "command": "node",
      "args": ["src/index.js"],
      "cwd": "C:/Users/magne/codebase-graph-mcp",
      "env": {
        "NEO4J_URI": "bolt://localhost:7687",
        "NEO4J_USERNAME": "neo4j",
        "NEO4J_PASSWORD": "your-secure-password"
      }
    }
  }
}
```

#### Configuration with Voting System Enabled
```json
{
  "mcpServers": {
    "codebase-graph": {
      "command": "node",
      "args": ["src/index.js"],
      "cwd": "C:/Users/magne/codebase-graph-mcp",
      "env": {
        "NEO4J_URI": "bolt://localhost:7687",
        "NEO4J_USERNAME": "neo4j",
        "NEO4J_PASSWORD": "password",
        "ENABLE_VOTING": "true"
      }
    }
  }
}
```

#### Remote Neo4j Configuration
```json
{
  "mcpServers": {
    "codebase-graph": {
      "command": "node",
      "args": ["src/index.js"],
      "cwd": "C:/Users/magne/codebase-graph-mcp",
      "env": {
        "NEO4J_URI": "bolt://your-neo4j-host:7687",
        "NEO4J_USERNAME": "your-username",
        "NEO4J_PASSWORD": "your-password"
      }
    }
  }
}
```

#### Production Configuration with SSL
```json
{
  "mcpServers": {
    "codebase-graph": {
      "command": "node",
      "args": ["src/index.js"],
      "cwd": "/path/to/codebase-graph-mcp",
      "env": {
        "NEO4J_URI": "bolt+s://production-neo4j:7687",
        "NEO4J_USERNAME": "production-user",
        "NEO4J_PASSWORD": "secure-production-password",
        "NODE_ENV": "production"
      }
    }
  }
}
```

#### Multiple Database Instances
```json
{
  "mcpServers": {
    "codebase-graph-main": {
      "command": "node",
      "args": ["src/index.js"],
      "cwd": "C:/Users/magne/codebase-graph-mcp",
      "env": {
        "NEO4J_URI": "bolt://localhost:7687",
        "NEO4J_USERNAME": "neo4j",
        "NEO4J_PASSWORD": "password"
      }
    },
    "codebase-graph-staging": {
      "command": "node",
      "args": ["src/index.js"],
      "cwd": "C:/Users/magne/codebase-graph-mcp",
      "env": {
        "NEO4J_URI": "bolt://localhost:7688",
        "NEO4J_USERNAME": "neo4j",
        "NEO4J_PASSWORD": "staging-password"
      }
    }
  }
}
```

**For Claude Desktop:**
1. Copy one of the configurations above
2. Add it to your Claude Desktop MCP settings
3. Restart Claude Desktop
4. The codebase-graph tools will be available

**Configuration Files:**
- `claude-desktop-config.json` - Basic configuration for Claude Desktop
- `mcp-config.json` - Configuration with environment variables
- `config-examples.json` - Complete examples for different setups

### Environment Variables

<<<<<<< HEAD
#### Database Configuration
=======
#### Database Connection
- `NEO4J_URI` - Neo4j connection URI (default: `bolt://localhost:7687`)
- `NEO4J_USERNAME` - Neo4j username (default: `neo4j`)
- `NEO4J_PASSWORD` - Neo4j password (default: `password`)

#### Feature Flags
- `ENABLE_VOTING` - Enable voting system for community-driven type proposals (default: `false`)
- `NODE_ENV` - Environment mode (`development`, `production`)

#### Usage Examples
>>>>>>> 5f095939
```bash
# Local development with custom credentials
export NEO4J_URI=bolt://localhost:7687
export NEO4J_USERNAME=neo4j
export NEO4J_PASSWORD=your_password
npm start

# Enable voting system
export ENABLE_VOTING=true
npm start

# Production setup with SSL
export NEO4J_URI=bolt+s://production-host:7687
export NEO4J_USERNAME=prod_user
export NEO4J_PASSWORD=secure_password
export NODE_ENV=production
npm start
```

#### Server Configuration
```bash
# HTTP Server Settings
export ENABLE_HTTP=true          # Enable/disable HTTP server (default: true)
export HTTP_ONLY=false           # HTTP-only mode, disable STDIO (default: false)
export HTTP_PORT=3000            # HTTP server port (default: 3000)
export HTTP_HOST=localhost       # HTTP server host (default: localhost)
export CORS_ORIGIN=*             # CORS origin setting (default: *)

# Feature Toggles
export ENABLE_VOTING=false       # Enable voting system (default: false)
export ENABLE_AUTH=false         # Enable authentication (default: false)
```

#### Development Settings
```bash
export NODE_ENV=development      # Environment mode
export DEBUG=true                # Enable debug logging
```

## Usage

### Component Types

#### Code Components
- `FILE`: Source code files
- `FUNCTION`: Functions or methods
- `CLASS`: Classes or types
- `MODULE`: Modules or packages
- `SYSTEM`: High-level system components
- `INTERFACE`: Interfaces or contracts
- `VARIABLE`: Variables or constants
- `CONSTANT`: Constants or configuration

#### Requirements & Specifications
- `REQUIREMENT`: System or functional requirements
- `SPECIFICATION`: Technical specifications
- `FEATURE`: Feature definitions
- `USER_STORY`: User stories and scenarios
- `ACCEPTANCE_CRITERIA`: Acceptance criteria for features
- `TEST_CASE`: Test cases and scenarios

### Relationship Types

#### Code Relationships
- `DEPENDS_ON`: Component depends on another
- `IMPLEMENTS`: Implements an interface
- `EXTENDS`: Inherits from another component
- `CONTAINS`: Contains another component
- `CALLS`: Calls a function or method
- `IMPORTS`: Imports another module
- `EXPORTS`: Exports functionality
- `OVERRIDES`: Overrides parent functionality
- `USES`: Uses another component
- `CREATES`: Creates instances of another component

#### Requirements & Traceability
- `SATISFIES`: Satisfies a requirement or specification
- `DERIVES_FROM`: Derived from another requirement
- `REFINES`: Refines or elaborates on another component
- `TRACES_TO`: Traces to another component for compliance
- `VALIDATES`: Validates another component
- `VERIFIES`: Verifies implementation of another component
- `CONFLICTS_WITH`: Conflicts with another component
- `SUPPORTS`: Supports or enables another component
- `ALLOCATES_TO`: Allocates resources to another component
- `REALIZES`: Realizes or implements a specification

### Task Status
- `TODO`: Not started
- `IN_PROGRESS`: Currently being worked on
- `DONE`: Completed
- `BLOCKED`: Blocked by dependencies
- `CANCELLED`: Cancelled

## MCP Tools

### Component Management
- `create_component`: Create a new component with type, name, description, path, codebase, and metadata
- `get_component`: Retrieve component by ID
- `search_components`: Search components with filters (type, name, codebase)
- `update_component`: Update component properties
- `delete_component`: Delete a component and its relationships

### Bulk Operations (⭐ Preferred for 2+ Items)
- `create_components_bulk`: Create multiple components efficiently
- `create_relationships_bulk`: Create multiple relationships efficiently
- `create_tasks_bulk`: Create multiple tasks efficiently

### Relationship Management
- `create_relationship`: Create relationship between components with optional details
- `get_component_relationships`: Get all relationships for a component (incoming, outgoing, or both)
- `get_dependency_tree`: Get dependency tree with configurable maximum depth

### Task Management
- `create_task`: Create a new task with name, description, status, progress, and related components
- `get_task`: Get task by ID with full details
- `get_tasks`: Get all tasks with optional status filtering
- `update_task_status`: Update task status and progress percentage

### Change History & Snapshots
- `get_change_history`: Get change history for entities or recent changes
- `create_snapshot`: Create a snapshot of current database state
- `list_snapshots`: List all available snapshots
- `restore_snapshot`: Restore database from a snapshot
- `replay_to_timestamp`: Replay changes to recreate state at specific time
- `get_history_stats`: Get statistics about change history

### Command Queue System
- `wait_for_command`: Wait for commands from external systems
- `send_command`: Send commands to waiting agents
- `get_waiting_agents`: Get status of agents waiting for commands
- `get_pending_commands`: Get queued but undelivered commands
- `cancel_command`: Cancel a pending command
- `cancel_wait`: Cancel an agent's wait for commands
- `get_command_history`: Get command queue execution history

### Voting System (Optional)
- `propose_type`: Propose new component or relationship types
- `vote_on_type`: Vote on proposed types
- `get_proposed_types`: Get all proposed types with status filter
- `get_proposed_type`: Get details of specific proposed type
- `apply_approved_type`: Apply approved types to the system
- `get_voting_stats`: Get voting system statistics

### Analysis Tools
- `get_codebase_overview`: Get comprehensive statistics for a codebase

### Change History and Snapshots
- `get_change_history`: Get change history for an entity or recent changes across the database
- `create_snapshot`: Create a named snapshot of the current database state
- `list_snapshots`: List all available snapshots with metadata
- `restore_snapshot`: Restore database from a snapshot (with dry-run option)
- `replay_to_timestamp`: Replay changes to recreate database state at a specific time
- `get_history_stats`: Get statistics about change history and database activity

### Command Queue System
- `wait_for_command`: Wait for commands from external systems (graph visualizers, etc.)
  - Configurable timeout and filtering options
  - Support for task types, component IDs, and priority filtering
- `send_command`: Send commands to waiting agents or queue for later delivery
  - Support for different command types and priorities
  - Component targeting and task type specification
- `get_waiting_agents`: Get status of agents currently waiting for commands
- `get_pending_commands`: Get commands queued but not yet delivered
- `cancel_command`: Cancel a pending command by ID
- `cancel_wait`: Cancel an agent's wait for commands
- `get_command_history`: Get command queue execution history

### Voting System Tools (Optional - requires `ENABLE_VOTING=true`)
- `propose_type`: Propose new node or relationship types for community voting
  - Configurable approval and rejection thresholds
  - Support for metadata and descriptions
- `vote_on_type`: Vote on proposed types (APPROVE or REJECT)
  - Optional reasoning for votes
- `get_proposed_types`: Get all proposed types with optional status and type filtering
- `get_proposed_type`: Get details of a specific proposed type including all votes
- `apply_approved_type`: Apply an approved type to the system
- `get_voting_stats`: Get statistics about the voting system activity

## CLI Queue Waiter Tools

For terminal-enabled agents, the system provides CLI-based queue waiters that don't require MCP client integration:

### Start a CLI Queue Waiter
```bash
# Wait indefinitely with auto-generated ID
node examples/cli-queue-waiter.js

# Wait with custom session name
node examples/cli-queue-waiter.js my-analysis-agent
node examples/cli-queue-waiter.js build-agent-1
```

### Monitor Agent Capacity
```bash
# Show current waiting agents and capacity
node examples/list-agents.js

# Continuous monitoring (refreshes every 5 seconds)
node examples/list-agents.js --watch

# JSON output for programmatic use
node examples/list-agents.js --json
```

### CLI Queue Waiter Features
- **Indefinite waiting**: Runs until manually canceled (Ctrl+C)
- **Named sessions**: Custom agent IDs for identification
- **Capacity reporting**: Automatically reports availability to the system
- **Status updates**: Real-time uptime and command processing stats
- **Graceful shutdown**: Clean session termination with statistics
- **Auto-reconnection**: Automatically re-registers after processing commands

## HTTP/SSE API

The server also provides an HTTP REST API with Server-Sent Events for real-time updates:

### HTTP Endpoints
- **Components**: `GET|POST|PUT|DELETE /api/components[/:id]`
- **Relationships**: `GET|POST /api/relationships` 
- **Tasks**: `GET|POST|PUT /api/tasks[/:id]`
- **Bulk Operations**: `POST /api/{components|relationships|tasks}/bulk`
- **Analysis**: `GET /api/codebase/:name/overview`
- **Change History**: `GET /api/history`
- **Command Queue**: `GET|POST|DELETE /api/commands`

### Server-Sent Events
- **Connection**: `GET /events`
- **Events**: `component-created`, `component-updated`, `task-created`, etc.
- **Bulk Events**: `components-bulk-created`, `relationships-bulk-created`, etc.
- **Real-time Updates**: Live notifications of all database changes

### Testing HTTP API
```bash
# Test bulk operations
node test-bulk-operations.js

# Test SSE connection
node test-sse-client.js
```

## Example Usage

### Bulk Operations (Recommended)
```javascript
// Create multiple components efficiently
const components = [
  {
    type: 'FILE',
    name: 'UserService.ts',
    codebase: 'my-app',
    description: 'User management service'
  },
  {
    type: 'CLASS', 
    name: 'UserService',
    codebase: 'my-app',
    description: 'Main user service class'
  }
];

const result = await createComponentsBulk({ components });
console.log(`Created ${result.length} components`);
```

### Creating Components
```javascript
// Create a file component
await createComponent({
  type: 'FILE',
  name: 'UserService.ts',
  description: 'User management service',
  path: '/src/services/UserService.ts',
  codebase: 'my-app'
});

// Create a class component  
await createComponent({
  type: 'CLASS',
  name: 'UserService',
  description: 'Handles user CRUD operations',
  path: '/src/services/UserService.ts',
  codebase: 'my-app'
});
```

### Creating Relationships
```javascript
// File contains class
await createRelationship({
  type: 'CONTAINS',
  sourceId: fileId,
  targetId: classId,
  details: { location: 'line 10' }
});

// Class depends on database
await createRelationship({
  type: 'DEPENDS_ON', 
  sourceId: classId,
  targetId: databaseId,
  details: { reason: 'data persistence' }
});
```

### Creating Tasks
```javascript
// Create a task linked to components
await createTask({
  name: 'Add user validation',
  description: 'Implement input validation for user creation',
  status: 'TODO',
  progress: 0,
  relatedComponentIds: [userServiceId, validatorId]
});
```

### Analysis Queries
```javascript
// Get all components in a codebase
const components = await searchComponents({ 
  codebase: 'my-app' 
});

// Get dependency tree
const dependencies = await getDependencyTree(componentId, 3);

// Get codebase overview
const overview = await getCodebaseOverview('my-app');
```

## Integration with AI Agents

This MCP server is designed to work with AI agents for:

1. **Code Analysis**: Understanding existing codebase structure
2. **Impact Assessment**: Analyzing changes and their effects
3. **Architecture Planning**: Designing new features and components
4. **Task Management**: Tracking development goals and progress
5. **Dependency Management**: Understanding and managing dependencies

### Example Agent Queries
- "What components depend on the User class?"
- "Show me all TODO tasks related to authentication"
- "What would be affected if I change the Database interface?"
- "Create a task to refactor the payment system"

## Development

### Running Tests
```bash
npm test
```

### Development Mode (with auto-reload)
```bash
npm run dev
```

### Database Reset
To reset the database:
1. Stop the server
2. Clear Neo4j database (in Neo4j Browser: `MATCH (n) DETACH DELETE n`)
3. Run setup again: `npm run setup-db`

## Data Model

### Neo4j Schema
- **Components**: Nodes with labels `[:Component:TYPE]`
- **Tasks**: Nodes with label `[:Task]`
- **Relationships**: Edges between components with type-specific labels
- **Task Relations**: `[:RELATES_TO]` edges between tasks and components

### Constraints and Indexes
- Unique constraints on component and task IDs
- Indexes on component name, type, and codebase
- Index on task status

## Troubleshooting

### Common Issues

1. **Neo4j Connection Failed**
   - Ensure Neo4j is running
   - Check connection details
   - Verify authentication credentials

2. **Schema Initialization Failed**
   - Check Neo4j permissions
   - Ensure database is empty or compatible

3. **MCP Connection Issues**
   - Verify stdio transport setup
   - Check MCP client configuration
   - For port conflicts with HTTP server, use MCP-only mode: `node src/mcp-only.js`

4. **"Child process ended (EOF on stdout)" Error**
   - This usually indicates the server process crashed during startup
   - Check if another process is using port 3000 (`lsof -i :3000`)
   - Use the MCP-only entry point to avoid HTTP server conflicts
   - For Goose: Update config to use `src/mcp-only.js` instead of `src/index.js`

### Logs
Server logs are written to stderr and include:
- Database connection status
- Schema initialization progress
- Error messages with details

## Contributing

1. Fork the repository
2. Create a feature branch
3. Add tests for new functionality
4. Ensure all tests pass
5. Submit a pull request

## License

MIT License - see LICENSE file for details<|MERGE_RESOLUTION|>--- conflicted
+++ resolved
@@ -4,29 +4,19 @@
 
 ## Features
 
-<<<<<<< HEAD
-- **Dual Interface Support**: Both STDIO MCP and HTTP/SSE interfaces
-- **Component Management**: Track files, functions, classes, modules, and systems
-- **Relationship Mapping**: Model dependencies, inheritance, imports, and other relationships
-- **Task Integration**: Link tasks and goals directly to codebase components
-- **Bulk Operations**: Efficient bulk creation of components, relationships, and tasks
-- **Multi-level Abstraction**: Support analysis at any level from individual functions to entire systems
-- **Real-time Events**: Server-Sent Events (SSE) for live updates
-- **Change History**: Complete audit trail with snapshots and replay capabilities
-- **Command Queue**: Agent coordination and external integration system
-- **Voting System**: Community-driven type proposal and approval system
-=======
+- **Dual Interface Support**: Both STDIO MCP and HTTP/SSE interfaces for maximum flexibility
 - **Component Management**: Track files, functions, classes, modules, and systems with metadata support
 - **Relationship Mapping**: Model dependencies, inheritance, imports, and other relationships between components
 - **Task Integration**: Link tasks and goals directly to codebase components with progress tracking
+- **Bulk Operations**: Efficient bulk creation of components, relationships, and tasks
 - **Multi-level Abstraction**: Support analysis at any level from individual functions to entire systems
+- **Real-time Events**: Server-Sent Events (SSE) for live updates and notifications
 - **Change History**: Complete audit trail of all modifications with timestamp tracking
 - **Snapshot System**: Create and restore database snapshots for backup and rollback capabilities
 - **Command Queue**: Inter-agent communication system for coordinating work between multiple AI agents
 - **Voting System**: Community-driven type proposals for extending the schema (optional)
 - **CLI Tools**: Terminal-based queue waiters for non-MCP agent integration
 - **Flexible Configuration**: Support for multiple databases, remote connections, and SSL
->>>>>>> 5f095939
 - **MCP Compatible**: Works with any MCP-compatible AI agent or tool
 
 ## Prerequisites
@@ -223,20 +213,25 @@
 
 ### Environment Variables
 
-<<<<<<< HEAD
-#### Database Configuration
-=======
 #### Database Connection
 - `NEO4J_URI` - Neo4j connection URI (default: `bolt://localhost:7687`)
 - `NEO4J_USERNAME` - Neo4j username (default: `neo4j`)
 - `NEO4J_PASSWORD` - Neo4j password (default: `password`)
 
+#### Server Configuration
+- `ENABLE_HTTP` - Enable/disable HTTP server (default: `true`)
+- `HTTP_ONLY` - HTTP-only mode, disable STDIO (default: `false`)
+- `HTTP_PORT` - HTTP server port (default: `3000`)
+- `HTTP_HOST` - HTTP server host (default: `localhost`)
+- `CORS_ORIGIN` - CORS origin setting (default: `*`)
+
 #### Feature Flags
 - `ENABLE_VOTING` - Enable voting system for community-driven type proposals (default: `false`)
+- `ENABLE_AUTH` - Enable authentication (default: `false`)
 - `NODE_ENV` - Environment mode (`development`, `production`)
+- `DEBUG` - Enable debug logging (default: `false`)
 
 #### Usage Examples
->>>>>>> 5f095939
 ```bash
 # Local development with custom credentials
 export NEO4J_URI=bolt://localhost:7687
@@ -254,26 +249,15 @@
 export NEO4J_PASSWORD=secure_password
 export NODE_ENV=production
 npm start
-```
-
-#### Server Configuration
-```bash
-# HTTP Server Settings
-export ENABLE_HTTP=true          # Enable/disable HTTP server (default: true)
-export HTTP_ONLY=false           # HTTP-only mode, disable STDIO (default: false)
-export HTTP_PORT=3000            # HTTP server port (default: 3000)
-export HTTP_HOST=localhost       # HTTP server host (default: localhost)
-export CORS_ORIGIN=*             # CORS origin setting (default: *)
-
-# Feature Toggles
-export ENABLE_VOTING=false       # Enable voting system (default: false)
-export ENABLE_AUTH=false         # Enable authentication (default: false)
-```
-
-#### Development Settings
-```bash
-export NODE_ENV=development      # Environment mode
-export DEBUG=true                # Enable debug logging
+
+# HTTP-only mode
+export HTTP_ONLY=true
+export HTTP_PORT=3001
+npm run start:http
+
+# STDIO-only mode (minimal resource usage)
+export ENABLE_HTTP=false
+npm start
 ```
 
 ## Usage
@@ -383,38 +367,6 @@
 
 ### Analysis Tools
 - `get_codebase_overview`: Get comprehensive statistics for a codebase
-
-### Change History and Snapshots
-- `get_change_history`: Get change history for an entity or recent changes across the database
-- `create_snapshot`: Create a named snapshot of the current database state
-- `list_snapshots`: List all available snapshots with metadata
-- `restore_snapshot`: Restore database from a snapshot (with dry-run option)
-- `replay_to_timestamp`: Replay changes to recreate database state at a specific time
-- `get_history_stats`: Get statistics about change history and database activity
-
-### Command Queue System
-- `wait_for_command`: Wait for commands from external systems (graph visualizers, etc.)
-  - Configurable timeout and filtering options
-  - Support for task types, component IDs, and priority filtering
-- `send_command`: Send commands to waiting agents or queue for later delivery
-  - Support for different command types and priorities
-  - Component targeting and task type specification
-- `get_waiting_agents`: Get status of agents currently waiting for commands
-- `get_pending_commands`: Get commands queued but not yet delivered
-- `cancel_command`: Cancel a pending command by ID
-- `cancel_wait`: Cancel an agent's wait for commands
-- `get_command_history`: Get command queue execution history
-
-### Voting System Tools (Optional - requires `ENABLE_VOTING=true`)
-- `propose_type`: Propose new node or relationship types for community voting
-  - Configurable approval and rejection thresholds
-  - Support for metadata and descriptions
-- `vote_on_type`: Vote on proposed types (APPROVE or REJECT)
-  - Optional reasoning for votes
-- `get_proposed_types`: Get all proposed types with optional status and type filtering
-- `get_proposed_type`: Get details of a specific proposed type including all votes
-- `apply_approved_type`: Apply an approved type to the system
-- `get_voting_stats`: Get statistics about the voting system activity
 
 ## CLI Queue Waiter Tools
 
